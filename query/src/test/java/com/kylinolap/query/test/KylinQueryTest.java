/*
 * Copyright 2013-2014 eBay Software Foundation
 *
 * Licensed under the Apache License, Version 2.0 (the "License");
 * you may not use this file except in compliance with the License.
 * You may obtain a copy of the License at
 *
 *   http://www.apache.org/licenses/LICENSE-2.0
 *
 * Unless required by applicable law or agreed to in writing, software
 * distributed under the License is distributed on an "AS IS" BASIS,
 * WITHOUT WARRANTIES OR CONDITIONS OF ANY KIND, either express or implied.
 * See the License for the specific language governing permissions and
 * limitations under the License.
 */
package com.kylinolap.query.test;

import static org.junit.Assert.*;

import java.io.File;
import java.sql.DriverManager;
import java.sql.SQLException;
import java.util.List;
import java.util.Properties;

import org.apache.commons.lang3.StringUtils;
import org.dbunit.database.DatabaseConnection;
import org.dbunit.database.IDatabaseConnection;
import org.junit.AfterClass;
import org.junit.BeforeClass;
import org.junit.Ignore;
import org.junit.Test;

import com.kylinolap.common.KylinConfig;
import com.kylinolap.cube.CubeManager;
import com.kylinolap.cube.project.ProjectInstance;
import com.kylinolap.query.enumerator.OLAPQuery;
import com.kylinolap.query.relnode.OLAPContext;
import com.kylinolap.query.schema.OLAPSchemaFactory;
import com.kylinolap.storage.hbase.observer.CoprocessorEnabler;

public class KylinQueryTest extends KylinTestBase {

    @BeforeClass
    public static void setUp() throws Exception {
        printInfo("setUp in KylinQueryTest");

        joinType = "inner";
        setupAll();
        preferCubeOf(joinType);
    }

    protected static void setupAll() throws SQLException {
        setUpEnv();
        setUpCubeConn();
        setUpH2Conn();
    }

    private static void setUpEnv() {

        if (System.getProperty(KylinConfig.KYLIN_CONF) == null && System.getenv(KylinConfig.KYLIN_CONF) == null)
            System.setProperty(KylinConfig.KYLIN_CONF, "../examples/test_case_data");

        config = KylinConfig.getInstanceFromEnv();
    }

    private static void setUpCubeConn() throws SQLException {
        // Cube Connection
        File olapTmp = OLAPSchemaFactory.createTempOLAPJson(ProjectInstance.DEFAULT_PROJECT_NAME, config);
        Properties props = new Properties();
        props.setProperty(OLAPQuery.PROP_SCAN_THRESHOLD, "10000");
        cubeConnection = DriverManager.getConnection("jdbc:optiq:model=" + olapTmp.getAbsolutePath(), props);
    }

    private static void setUpH2Conn() throws SQLException {
        // H2 Connection
        h2Connection = DriverManager.getConnection("jdbc:h2:mem:db" + (h2InstanceCount++), "sa", "");
        // Load H2 Tables (inner join)
        H2Database h2DB = new H2Database(h2Connection, config);
        h2DB.loadAllTables(joinType);
    }

    @AfterClass
    public static void tearDown() throws Exception {
        printInfo("tearDown");
        printInfo("Closing connection...");
        clean();
    }

    protected static void clean() {
        if (cubeConnection != null)
            closeConnection(cubeConnection);
        if (h2Connection != null)
            closeConnection(h2Connection);

        System.clearProperty(KylinConfig.KYLIN_CONF);
        KylinConfig.destoryInstance();
        CoprocessorEnabler.forceCoprocessorUnset();
    }

    protected static void preferCubeOf(String joinType) {

        CubeManager cubeManager = CubeManager.getInstance(config);

        boolean cubesBuiltInBatch = cubeManager.getCube("test_kylin_cube_with_slr_empty") != null && cubeManager.getCube("test_kylin_cube_without_slr_empty") != null && cubeManager.getCube("test_kylin_cube_with_slr_left_join_empty") != null && cubeManager.getCube("test_kylin_cube_without_slr_left_join_empty") != null;

        if (!cubesBuiltInBatch) {
            printInfo("Four empty cubes built in BuildCubeWithEngineTest is not complete, preferCubeOf being ignored");
            return;
        }

        if (joinType.equals("inner")) {
            cubeManager.getCube("test_kylin_cube_with_slr_empty").setCost(20);
            cubeManager.getCube("test_kylin_cube_without_slr_empty").setCost(10);
            cubeManager.getCube("test_kylin_cube_with_slr_left_join_empty").setCost(100);
            cubeManager.getCube("test_kylin_cube_without_slr_left_join_empty").setCost(90);
        } else if (joinType.equals("left") || joinType.equals("default")) {
            cubeManager.getCube("test_kylin_cube_with_slr_empty").setCost(100);
            cubeManager.getCube("test_kylin_cube_without_slr_empty").setCost(90);
            cubeManager.getCube("test_kylin_cube_with_slr_left_join_empty").setCost(20);
            cubeManager.getCube("test_kylin_cube_without_slr_left_join_empty").setCost(10);
        }
    }

    // for debug purpose
    @Ignore
    @Test
    public void testTempQuery() throws Exception {
        execAndCompQuery("src/test/resources/query/temp", null, true);
    }

    @Test
    public void testSingleRunQuery() throws Exception {

<<<<<<< HEAD
        String queryFileName = "src/test/resources/query/sql/query01.sql";
=======
        String queryFileName = "src/test/resources/query/sql/query37.sql";
>>>>>>> 94286850

        File sqlFile = new File(queryFileName);
        runSQL(sqlFile, true, false);
        // runSQL(sqlFile, false, true);
    }

    @Test
    public void testSingleExecuteQuery() throws Exception {

        String queryFileName = "src/test/resources/query/sql/query39.sql";

        File sqlFile = new File(queryFileName);
        String sql = getTextFromFile(sqlFile);
        IDatabaseConnection kylinConn = new DatabaseConnection(cubeConnection);

        executeQuery(kylinConn, queryFileName, sql, true);
    }

    @Ignore
    @Test
    public void testTableauProbing() throws Exception {
        batchExecuteQuery("src/test/resources/query/tableau_probing");
    }

    @Test
    public void testCommonQuery() throws Exception {
        execAndCompQuery("src/test/resources/query/sql", null, true);
    }

    @Test
    public void testSimpleQuery() throws Exception {
        verifyResultRowCount("src/test/resources/query/sql_verifyCount");
    }

    @Test
    public void testOrderByQuery() throws Exception {
        execAndCompQuery("src/test/resources/query/sql_orderby", null, true);
        // FIXME
        // as of optiq 0.8, we lost metadata type with "order by" clause, e.g. sql_orderby/query01.sql
        // thus, temporarily the "order by" clause was cross out, and the needSort is set to true
        // execAndCompQuery("src/test/resources/query/sql_orderby", null, false);
    }

    @Test
    public void testLookupQuery() throws Exception {
        execAndCompQuery("src/test/resources/query/sql_lookup", null, true);
    }

    @Test
    public void testDerivedColumnQuery() throws Exception {
        execAndCompQuery("src/test/resources/query/sql_derived", null, true);
    }

    @Test
    public void testDistinctCountQuery() throws Exception {
        batchExecuteQuery("src/test/resources/query/sql_distinct");
    }

    @Test
    public void testTableauQuery() throws Exception {
        batchExecuteQuery("src/test/resources/query/sql_tableau");
    }

    @Test
    public void testSubQuery() throws Exception {
        execAndCompQuery("src/test/resources/query/sql_subquery", null, true);
    }

    @Test
    public void testCaseWhen() throws Exception {
        execAndCompQuery("src/test/resources/query/sql_casewhen", null, true);
    }

    @Ignore
    @Test
    public void testHiveQuery() throws Exception {
        execAndCompQuery("src/test/resources/query/sql_hive", null, true);
    }

    @Test
    public void testH2Query() throws Exception {
        this.execQueryUsingH2("src/test/resources/query/h2", false);
    }

    @Test
    public void testInvalidQuery() throws Exception {

        printInfo("-------------------- Test Invalid Query --------------------");
        String queryFolder = "src/test/resources/query/sql_invalid";
        List<File> sqlFiles = getFilesFromFolder(new File(queryFolder), ".sql");
        for (File sqlFile : sqlFiles) {
            String queryName = StringUtils.split(sqlFile.getName(), '.')[0];
            printInfo("Testing Query " + queryName);
            String sql = getTextFromFile(sqlFile);
            IDatabaseConnection cubeConn = new DatabaseConnection(cubeConnection);
            try {
                cubeConn.createQueryTable(queryName, sql);
            } catch (Throwable t) {
                continue;
            } finally {
                cubeConn.close();
            }
            throw new IllegalStateException(queryName + " should be error!");
        }
    }

    @Test
    public void testDynamicQuery() throws Exception {
        execAndCompDynamicQuery("src/test/resources/query/sql_dynamic", null, true);
    }

    @Test
    public void testLimitEnabled() throws Exception {
        runSqlFile("src/test/resources/query/sql_optimize/enable-limit01.sql");
        assertLimitWasEnabled();
    }

    private void assertLimitWasEnabled() {
        OLAPContext context = getFirstOLAPContext();
        assertTrue(context.storageContext.isLimitEnabled());
    }

    private OLAPContext getFirstOLAPContext() {
        return OLAPContext.getThreadLocalContexts().iterator().next();
    }

}<|MERGE_RESOLUTION|>--- conflicted
+++ resolved
@@ -132,11 +132,7 @@
     @Test
     public void testSingleRunQuery() throws Exception {
 
-<<<<<<< HEAD
-        String queryFileName = "src/test/resources/query/sql/query01.sql";
-=======
         String queryFileName = "src/test/resources/query/sql/query37.sql";
->>>>>>> 94286850
 
         File sqlFile = new File(queryFileName);
         runSQL(sqlFile, true, false);
