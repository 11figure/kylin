--- conflicted
+++ resolved
@@ -1,262 +1,254 @@
-package com.kylinolap.job;
-
-import java.io.File;
-import java.io.FileOutputStream;
-import java.io.FileReader;
-import java.io.IOException;
-import java.io.InputStream;
-
-import org.apache.commons.io.IOUtils;
-import org.apache.hadoop.hbase.util.Pair;
-import org.apache.maven.model.Model;
-import org.apache.maven.model.io.xpp3.MavenXpp3Reader;
-import org.apache.tools.ant.filters.StringInputStream;
-import org.codehaus.plexus.util.FileUtils;
-import org.slf4j.Logger;
-import org.slf4j.LoggerFactory;
-
-import com.kylinolap.common.KylinConfig;
-import com.kylinolap.common.persistence.ResourceStore;
-import com.kylinolap.common.persistence.ResourceTool;
-import com.kylinolap.common.util.AbstractKylinTestCase;
-import com.kylinolap.common.util.CliCommandExecutor;
-import com.kylinolap.common.util.HiveClient;
-import com.kylinolap.cube.CubeInstance;
-import com.kylinolap.cube.CubeManager;
-import com.kylinolap.job.dataGen.FactTableGenerator;
-import com.kylinolap.job.engine.JobEngineConfig;
-import com.kylinolap.job.hadoop.hive.SqlHiveDataTypeMapping;
-import com.kylinolap.job.tools.LZOSupportnessChecker;
-import com.kylinolap.metadata.MetadataManager;
-import com.kylinolap.metadata.model.ColumnDesc;
-import com.kylinolap.metadata.model.TableDesc;
-
-public class DeployUtil {
-    @SuppressWarnings("unused")
-    private static final Logger logger = LoggerFactory.getLogger(DeployUtil.class);
-
-    public static void initCliWorkDir() throws IOException {
-        execCliCommand("rm -rf " + getHadoopCliWorkingDir());
-        execCliCommand("mkdir -p " + config().getKylinJobLogDir());
-    }
-
-    public static void deployMetadata() throws IOException {
-        // install metadata to hbase
-        ResourceTool.reset(config());
-        ResourceTool.copy(KylinConfig.createInstanceFromUri(AbstractKylinTestCase.LOCALMETA_TEST_DATA), config());
-
-        // update cube desc signature.
-        for (CubeInstance cube : CubeManager.getInstance(config()).listAllCubes()) {
-            cube.getDescriptor().setSignature(cube.getDescriptor().calculateSignature());
-            CubeManager.getInstance(config()).updateCube(cube);
-        }
-    }
-
-    public static void overrideJobJarLocations() {
-        Pair<File, File> files = getJobJarFiles();
-        File jobJar = files.getFirst();
-        File coprocessorJar = files.getSecond();
-
-        config().overrideKylinJobJarPath(jobJar.getAbsolutePath());
-        config().overrideCoprocessorLocalJar(coprocessorJar.getAbsolutePath());
-    }
-
-    public static void deployJobJars() throws IOException {
-        Pair<File, File> files = getJobJarFiles();
-        File originalJobJar = files.getFirst();
-        File originalCoprocessorJar = files.getSecond();
-
-        File targetJobJar = new File(config().getKylinJobJarPath());
-        File jobJarRenamedAsTarget = new File(originalJobJar.getParentFile(), targetJobJar.getName());
-        if (originalJobJar.equals(jobJarRenamedAsTarget) == false) {
-            FileUtils.copyFile(originalJobJar, jobJarRenamedAsTarget);
-        }
-<<<<<<< HEAD
-
-        File coprocessorJarRemote = new File(config().getCoprocessorLocalJar());
-        File coprocessorJarLocal = new File(coprocessorJar.getParentFile(), coprocessorJarRemote.getName());
-        if (coprocessorJar.equals(coprocessorJarLocal) == false) {
-            FileUtils.copyFile(coprocessorJar, coprocessorJarLocal);
-=======
-        
-        File targetCoprocessorJar = new File(config().getCoprocessorLocalJar());
-        File coprocessorJarRenamedAsTarget = new File(originalCoprocessorJar.getParentFile(), targetCoprocessorJar.getName());
-        if (originalCoprocessorJar.equals(coprocessorJarRenamedAsTarget) == false) {
-            FileUtils.copyFile(originalCoprocessorJar, coprocessorJarRenamedAsTarget);
->>>>>>> 3eeb87b6
-        }
-
-        CliCommandExecutor cmdExec = config().getCliCommandExecutor();
-        cmdExec.copyFile(jobJarRenamedAsTarget.getAbsolutePath(), targetJobJar.getParent());
-        cmdExec.copyFile(coprocessorJarRenamedAsTarget.getAbsolutePath(), targetCoprocessorJar.getParent());
-    }
-
-    private static Pair<File, File> getJobJarFiles() {
-        String version;
-        try {
-            MavenXpp3Reader pomReader = new MavenXpp3Reader();
-            Model model = pomReader.read(new FileReader("../pom.xml"));
-            version = model.getVersion();
-        } catch (Exception e) {
-            throw new RuntimeException(e.getMessage(), e);
-        }
-
-        File jobJar = new File("../job/target", "kylin-job-" + version + "-job.jar");
-        File coprocessorJar = new File("../storage/target", "kylin-storage-" + version + "-coprocessor.jar");
-        return new Pair<File, File>(jobJar, coprocessorJar);
-    }
-
-    public static void overrideJobConf(String confDir) throws IOException {
-        boolean enableLzo = LZOSupportnessChecker.getSupportness();
-        overrideJobConf(confDir, enableLzo);
-    }
-
-    public static void overrideJobConf(String confDir, boolean enableLzo) throws IOException {
-        File src = new File(confDir, JobEngineConfig.HADOOP_JOB_CONF_FILENAME + (enableLzo ? ".lzo_enabled" : ".lzo_disabled") + ".xml");
-        File dst = new File(confDir, JobEngineConfig.HADOOP_JOB_CONF_FILENAME + ".xml");
-        FileUtils.copyFile(src, dst);
-    }
-
-    private static void execCliCommand(String cmd) throws IOException {
-        config().getCliCommandExecutor().execute(cmd);
-    }
-
-    private static String getHadoopCliWorkingDir() {
-        return config().getCliWorkingDir();
-    }
-
-    private static KylinConfig config() {
-        return KylinConfig.getInstanceFromEnv();
-    }
-
-    // ============================================================================
-
-    static final String TABLE_CAL_DT = "edw.test_cal_dt";
-    static final String TABLE_CATEGORY_GROUPINGS = "default.test_category_groupings";
-    static final String TABLE_KYLIN_FACT = "default.test_kylin_fact";
-    static final String TABLE_SELLER_TYPE_DIM = "edw.test_seller_type_dim";
-    static final String TABLE_SITES = "edw.test_sites";
-
-    static final String[] TABLE_NAMES = new String[] { TABLE_CAL_DT, TABLE_CATEGORY_GROUPINGS, TABLE_KYLIN_FACT, TABLE_SELLER_TYPE_DIM, TABLE_SITES };
-
-    public static void prepareTestData(String joinType, String cubeName) throws Exception {
-
-        String factTableName = TABLE_KYLIN_FACT.toUpperCase();
-        String content = null;
-
-        boolean buildCubeUsingProvidedData = Boolean.parseBoolean(System.getProperty("buildCubeUsingProvidedData"));
-        if (!buildCubeUsingProvidedData) {
-            System.out.println("build cube with random dataset");
-            // data is generated according to cube descriptor and saved in resource store
-            if (joinType.equalsIgnoreCase("inner")) {
-                content = FactTableGenerator.generate(cubeName, "10000", "1", null, "inner");
-            } else if (joinType.equalsIgnoreCase("left")) {
-                content = FactTableGenerator.generate(cubeName, "10000", "0.6", null, "left");
-            } else {
-                throw new IllegalArgumentException("Unsupported join type : " + joinType);
-            }
-
-            assert content != null;
-            overrideFactTableData(content, factTableName);
-        } else {
-            System.out.println("build cube with provided dataset");
-        }
-
-        duplicateFactTableData(factTableName, joinType);
-        deployHiveTables();
-    }
-
-    public static void overrideFactTableData(String factTableContent, String factTableName) throws IOException {
-        // Write to resource store
-        ResourceStore store = ResourceStore.getStore(config());
-
-        InputStream in = new StringInputStream(factTableContent);
-        String factTablePath = "/data/" + factTableName + ".csv";
-        store.deleteResource(factTablePath);
-        store.putResource(factTablePath, in, System.currentTimeMillis());
-        in.close();
-    }
-
-    public static void duplicateFactTableData(String factTableName, String joinType) throws IOException {
-        // duplicate a copy of this fact table, with a naming convention with fact.csv.inner or fact.csv.left
-        // so that later test cases can select different data files
-        ResourceStore store = ResourceStore.getStore(config());
-        InputStream in = store.getResource("/data/" + factTableName + ".csv");
-        String factTablePathWithJoinType = "/data/" + factTableName + ".csv." + joinType.toLowerCase();
-        store.deleteResource(factTablePathWithJoinType);
-        store.putResource(factTablePathWithJoinType, in, System.currentTimeMillis());
-        in.close();
-    }
-
-    private static void deployHiveTables() throws Exception {
-
-        MetadataManager metaMgr = MetadataManager.getInstance(config());
-
-        // scp data files, use the data from hbase, instead of local files
-        File temp = File.createTempFile("temp", ".csv");
-        temp.createNewFile();
-        for (String tablename : TABLE_NAMES) {
-            tablename = tablename.toUpperCase();
-
-            File localBufferFile = new File(temp.getParent() + "/" + tablename + ".csv");
-            localBufferFile.createNewFile();
-
-            InputStream hbaseDataStream = metaMgr.getStore().getResource("/data/" + tablename + ".csv");
-            FileOutputStream localFileStream = new FileOutputStream(localBufferFile);
-            IOUtils.copy(hbaseDataStream, localFileStream);
-
-            hbaseDataStream.close();
-            localFileStream.close();
-
-            localBufferFile.deleteOnExit();
-        }
-        String tableFileDir = temp.getParent();
-        temp.delete();
-
-        HiveClient hiveClient = new HiveClient();
-        
-        // create hive tables
-        hiveClient.executeHQL("CREATE DATABASE IF NOT EXISTS EDW");
-        hiveClient.executeHQL(generateCreateTableHql(metaMgr.getTableDesc(TABLE_CAL_DT.toUpperCase())));
-        hiveClient.executeHQL(generateCreateTableHql(metaMgr.getTableDesc(TABLE_CATEGORY_GROUPINGS.toUpperCase())));
-        hiveClient.executeHQL(generateCreateTableHql(metaMgr.getTableDesc(TABLE_KYLIN_FACT.toUpperCase())));
-        hiveClient.executeHQL(generateCreateTableHql(metaMgr.getTableDesc(TABLE_SELLER_TYPE_DIM.toUpperCase())));
-        hiveClient.executeHQL(generateCreateTableHql(metaMgr.getTableDesc(TABLE_SITES.toUpperCase())));
-
-        // load data to hive tables
-        // LOAD DATA LOCAL INPATH 'filepath' [OVERWRITE] INTO TABLE tablename
-        hiveClient.executeHQL(generateLoadDataHql(TABLE_CAL_DT, tableFileDir));
-        hiveClient.executeHQL(generateLoadDataHql(TABLE_CATEGORY_GROUPINGS, tableFileDir));
-        hiveClient.executeHQL(generateLoadDataHql(TABLE_KYLIN_FACT, tableFileDir));
-        hiveClient.executeHQL(generateLoadDataHql(TABLE_SELLER_TYPE_DIM, tableFileDir));
-        hiveClient.executeHQL(generateLoadDataHql(TABLE_SITES, tableFileDir));
-    }
-
-    private static String generateLoadDataHql(String tableName, String tableFileDir) {
-        return "LOAD DATA LOCAL INPATH '" + tableFileDir + "/" + tableName.toUpperCase() + ".csv' OVERWRITE INTO TABLE " + tableName.toUpperCase();
-    }
-
-    private static String[] generateCreateTableHql(TableDesc tableDesc) {
-        
-        String dropsql = "DROP TABLE IF EXISTS " + tableDesc.getIdentity();
-        StringBuilder ddl = new StringBuilder();
-
-        ddl.append("CREATE TABLE " + tableDesc.getIdentity() + "\n");
-        ddl.append("(" + "\n");
-
-        for (int i = 0; i < tableDesc.getColumns().length; i++) {
-            ColumnDesc col = tableDesc.getColumns()[i];
-            if (i > 0) {
-                ddl.append(",");
-            }
-            ddl.append(col.getName() + " " + SqlHiveDataTypeMapping.getHiveDataType((col.getDatatype())) + "\n");
-        }
-
-        ddl.append(")" + "\n");
-        ddl.append("ROW FORMAT DELIMITED FIELDS TERMINATED BY ','" + "\n");
-        ddl.append("STORED AS TEXTFILE");
-
-        return new String[] {dropsql, ddl.toString()};
-    }
-
-}
+package com.kylinolap.job;
+
+import java.io.File;
+import java.io.FileOutputStream;
+import java.io.FileReader;
+import java.io.IOException;
+import java.io.InputStream;
+
+import org.apache.commons.io.IOUtils;
+import org.apache.hadoop.hbase.util.Pair;
+import org.apache.maven.model.Model;
+import org.apache.maven.model.io.xpp3.MavenXpp3Reader;
+import org.apache.tools.ant.filters.StringInputStream;
+import org.codehaus.plexus.util.FileUtils;
+import org.slf4j.Logger;
+import org.slf4j.LoggerFactory;
+
+import com.kylinolap.common.KylinConfig;
+import com.kylinolap.common.persistence.ResourceStore;
+import com.kylinolap.common.persistence.ResourceTool;
+import com.kylinolap.common.util.AbstractKylinTestCase;
+import com.kylinolap.common.util.CliCommandExecutor;
+import com.kylinolap.common.util.HiveClient;
+import com.kylinolap.cube.CubeInstance;
+import com.kylinolap.cube.CubeManager;
+import com.kylinolap.job.dataGen.FactTableGenerator;
+import com.kylinolap.job.engine.JobEngineConfig;
+import com.kylinolap.job.hadoop.hive.SqlHiveDataTypeMapping;
+import com.kylinolap.job.tools.LZOSupportnessChecker;
+import com.kylinolap.metadata.MetadataManager;
+import com.kylinolap.metadata.model.ColumnDesc;
+import com.kylinolap.metadata.model.TableDesc;
+
+public class DeployUtil {
+    @SuppressWarnings("unused")
+    private static final Logger logger = LoggerFactory.getLogger(DeployUtil.class);
+
+    public static void initCliWorkDir() throws IOException {
+        execCliCommand("rm -rf " + getHadoopCliWorkingDir());
+        execCliCommand("mkdir -p " + config().getKylinJobLogDir());
+    }
+
+    public static void deployMetadata() throws IOException {
+        // install metadata to hbase
+        ResourceTool.reset(config());
+        ResourceTool.copy(KylinConfig.createInstanceFromUri(AbstractKylinTestCase.LOCALMETA_TEST_DATA), config());
+
+        // update cube desc signature.
+        for (CubeInstance cube : CubeManager.getInstance(config()).listAllCubes()) {
+            cube.getDescriptor().setSignature(cube.getDescriptor().calculateSignature());
+            CubeManager.getInstance(config()).updateCube(cube);
+        }
+    }
+
+    public static void overrideJobJarLocations() {
+        Pair<File, File> files = getJobJarFiles();
+        File jobJar = files.getFirst();
+        File coprocessorJar = files.getSecond();
+
+        config().overrideKylinJobJarPath(jobJar.getAbsolutePath());
+        config().overrideCoprocessorLocalJar(coprocessorJar.getAbsolutePath());
+    }
+
+    public static void deployJobJars() throws IOException {
+        Pair<File, File> files = getJobJarFiles();
+        File originalJobJar = files.getFirst();
+        File originalCoprocessorJar = files.getSecond();
+
+        File targetJobJar = new File(config().getKylinJobJarPath());
+        File jobJarRenamedAsTarget = new File(originalJobJar.getParentFile(), targetJobJar.getName());
+        if (originalJobJar.equals(jobJarRenamedAsTarget) == false) {
+            FileUtils.copyFile(originalJobJar, jobJarRenamedAsTarget);
+        }
+        
+        File targetCoprocessorJar = new File(config().getCoprocessorLocalJar());
+        File coprocessorJarRenamedAsTarget = new File(originalCoprocessorJar.getParentFile(), targetCoprocessorJar.getName());
+        if (originalCoprocessorJar.equals(coprocessorJarRenamedAsTarget) == false) {
+            FileUtils.copyFile(originalCoprocessorJar, coprocessorJarRenamedAsTarget);
+        }
+
+        CliCommandExecutor cmdExec = config().getCliCommandExecutor();
+        cmdExec.copyFile(jobJarRenamedAsTarget.getAbsolutePath(), targetJobJar.getParent());
+        cmdExec.copyFile(coprocessorJarRenamedAsTarget.getAbsolutePath(), targetCoprocessorJar.getParent());
+    }
+
+    private static Pair<File, File> getJobJarFiles() {
+        String version;
+        try {
+            MavenXpp3Reader pomReader = new MavenXpp3Reader();
+            Model model = pomReader.read(new FileReader("../pom.xml"));
+            version = model.getVersion();
+        } catch (Exception e) {
+            throw new RuntimeException(e.getMessage(), e);
+        }
+
+        File jobJar = new File("../job/target", "kylin-job-" + version + "-job.jar");
+        File coprocessorJar = new File("../storage/target", "kylin-storage-" + version + "-coprocessor.jar");
+        return new Pair<File, File>(jobJar, coprocessorJar);
+    }
+
+    public static void overrideJobConf(String confDir) throws IOException {
+        boolean enableLzo = LZOSupportnessChecker.getSupportness();
+        overrideJobConf(confDir, enableLzo);
+    }
+
+    public static void overrideJobConf(String confDir, boolean enableLzo) throws IOException {
+        File src = new File(confDir, JobEngineConfig.HADOOP_JOB_CONF_FILENAME + (enableLzo ? ".lzo_enabled" : ".lzo_disabled") + ".xml");
+        File dst = new File(confDir, JobEngineConfig.HADOOP_JOB_CONF_FILENAME + ".xml");
+        FileUtils.copyFile(src, dst);
+    }
+
+    private static void execCliCommand(String cmd) throws IOException {
+        config().getCliCommandExecutor().execute(cmd);
+    }
+
+    private static String getHadoopCliWorkingDir() {
+        return config().getCliWorkingDir();
+    }
+
+    private static KylinConfig config() {
+        return KylinConfig.getInstanceFromEnv();
+    }
+
+    // ============================================================================
+
+    static final String TABLE_CAL_DT = "edw.test_cal_dt";
+    static final String TABLE_CATEGORY_GROUPINGS = "default.test_category_groupings";
+    static final String TABLE_KYLIN_FACT = "default.test_kylin_fact";
+    static final String TABLE_SELLER_TYPE_DIM = "edw.test_seller_type_dim";
+    static final String TABLE_SITES = "edw.test_sites";
+
+    static final String[] TABLE_NAMES = new String[] { TABLE_CAL_DT, TABLE_CATEGORY_GROUPINGS, TABLE_KYLIN_FACT, TABLE_SELLER_TYPE_DIM, TABLE_SITES };
+
+    public static void prepareTestData(String joinType, String cubeName) throws Exception {
+
+        String factTableName = TABLE_KYLIN_FACT.toUpperCase();
+        String content = null;
+
+        boolean buildCubeUsingProvidedData = Boolean.parseBoolean(System.getProperty("buildCubeUsingProvidedData"));
+        if (!buildCubeUsingProvidedData) {
+            System.out.println("build cube with random dataset");
+            // data is generated according to cube descriptor and saved in resource store
+            if (joinType.equalsIgnoreCase("inner")) {
+                content = FactTableGenerator.generate(cubeName, "10000", "1", null, "inner");
+            } else if (joinType.equalsIgnoreCase("left")) {
+                content = FactTableGenerator.generate(cubeName, "10000", "0.6", null, "left");
+            } else {
+                throw new IllegalArgumentException("Unsupported join type : " + joinType);
+            }
+
+            assert content != null;
+            overrideFactTableData(content, factTableName);
+        } else {
+            System.out.println("build cube with provided dataset");
+        }
+
+        duplicateFactTableData(factTableName, joinType);
+        deployHiveTables();
+    }
+
+    public static void overrideFactTableData(String factTableContent, String factTableName) throws IOException {
+        // Write to resource store
+        ResourceStore store = ResourceStore.getStore(config());
+
+        InputStream in = new StringInputStream(factTableContent);
+        String factTablePath = "/data/" + factTableName + ".csv";
+        store.deleteResource(factTablePath);
+        store.putResource(factTablePath, in, System.currentTimeMillis());
+        in.close();
+    }
+
+    public static void duplicateFactTableData(String factTableName, String joinType) throws IOException {
+        // duplicate a copy of this fact table, with a naming convention with fact.csv.inner or fact.csv.left
+        // so that later test cases can select different data files
+        ResourceStore store = ResourceStore.getStore(config());
+        InputStream in = store.getResource("/data/" + factTableName + ".csv");
+        String factTablePathWithJoinType = "/data/" + factTableName + ".csv." + joinType.toLowerCase();
+        store.deleteResource(factTablePathWithJoinType);
+        store.putResource(factTablePathWithJoinType, in, System.currentTimeMillis());
+        in.close();
+    }
+
+    private static void deployHiveTables() throws Exception {
+
+        MetadataManager metaMgr = MetadataManager.getInstance(config());
+
+        // scp data files, use the data from hbase, instead of local files
+        File temp = File.createTempFile("temp", ".csv");
+        temp.createNewFile();
+        for (String tablename : TABLE_NAMES) {
+            tablename = tablename.toUpperCase();
+
+            File localBufferFile = new File(temp.getParent() + "/" + tablename + ".csv");
+            localBufferFile.createNewFile();
+
+            InputStream hbaseDataStream = metaMgr.getStore().getResource("/data/" + tablename + ".csv");
+            FileOutputStream localFileStream = new FileOutputStream(localBufferFile);
+            IOUtils.copy(hbaseDataStream, localFileStream);
+
+            hbaseDataStream.close();
+            localFileStream.close();
+
+            localBufferFile.deleteOnExit();
+        }
+        String tableFileDir = temp.getParent();
+        temp.delete();
+
+        HiveClient hiveClient = new HiveClient();
+        
+        // create hive tables
+        hiveClient.executeHQL("CREATE DATABASE IF NOT EXISTS EDW");
+        hiveClient.executeHQL(generateCreateTableHql(metaMgr.getTableDesc(TABLE_CAL_DT.toUpperCase())));
+        hiveClient.executeHQL(generateCreateTableHql(metaMgr.getTableDesc(TABLE_CATEGORY_GROUPINGS.toUpperCase())));
+        hiveClient.executeHQL(generateCreateTableHql(metaMgr.getTableDesc(TABLE_KYLIN_FACT.toUpperCase())));
+        hiveClient.executeHQL(generateCreateTableHql(metaMgr.getTableDesc(TABLE_SELLER_TYPE_DIM.toUpperCase())));
+        hiveClient.executeHQL(generateCreateTableHql(metaMgr.getTableDesc(TABLE_SITES.toUpperCase())));
+
+        // load data to hive tables
+        // LOAD DATA LOCAL INPATH 'filepath' [OVERWRITE] INTO TABLE tablename
+        hiveClient.executeHQL(generateLoadDataHql(TABLE_CAL_DT, tableFileDir));
+        hiveClient.executeHQL(generateLoadDataHql(TABLE_CATEGORY_GROUPINGS, tableFileDir));
+        hiveClient.executeHQL(generateLoadDataHql(TABLE_KYLIN_FACT, tableFileDir));
+        hiveClient.executeHQL(generateLoadDataHql(TABLE_SELLER_TYPE_DIM, tableFileDir));
+        hiveClient.executeHQL(generateLoadDataHql(TABLE_SITES, tableFileDir));
+    }
+
+    private static String generateLoadDataHql(String tableName, String tableFileDir) {
+        return "LOAD DATA LOCAL INPATH '" + tableFileDir + "/" + tableName.toUpperCase() + ".csv' OVERWRITE INTO TABLE " + tableName.toUpperCase();
+    }
+
+    private static String[] generateCreateTableHql(TableDesc tableDesc) {
+        
+        String dropsql = "DROP TABLE IF EXISTS " + tableDesc.getIdentity();
+        StringBuilder ddl = new StringBuilder();
+
+        ddl.append("CREATE TABLE " + tableDesc.getIdentity() + "\n");
+        ddl.append("(" + "\n");
+
+        for (int i = 0; i < tableDesc.getColumns().length; i++) {
+            ColumnDesc col = tableDesc.getColumns()[i];
+            if (i > 0) {
+                ddl.append(",");
+            }
+            ddl.append(col.getName() + " " + SqlHiveDataTypeMapping.getHiveDataType((col.getDatatype())) + "\n");
+        }
+
+        ddl.append(")" + "\n");
+        ddl.append("ROW FORMAT DELIMITED FIELDS TERMINATED BY ','" + "\n");
+        ddl.append("STORED AS TEXTFILE");
+
+        return new String[] {dropsql, ddl.toString()};
+    }
+
+}