<<<<<<< HEAD
'use strict';

KylinApp.controller('PageCtrl', function ($scope, $q, AccessService,$modal, $location, $rootScope, $routeParams, $http, UserService,ProjectService,SweetAlert,$cookieStore,$log, kylinConfig) {

    //init kylinConfig to get kylin.Propeties
    kylinConfig.init();

    $scope.header = {show: true};
    $scope.footer = {
        year: new Date().getFullYear(),
        version: Config.version
    };

    $scope.$on('$routeChangeSuccess', function ($event, current) {
        $scope.activeTab = current.tab;
        $scope.header.show = ($location.url() && $location.url().indexOf('/home') == -1);
    });

    $scope.config = Config;
    $scope.routeParams = $routeParams;
    $scope.angular = angular;
    $scope.userService = UserService;
    $scope.activeTab = "";

    // Set up common methods
    $scope.logout = function () {
        $scope.$emit('event:logoutRequest');
        $http.get(Config.service.base + 'j_spring_security_logout').success(function () {
            UserService.setCurUser({});
            $scope.username = $scope.password = null;
            $location.path('/login');

            console.debug("Logout Completed.");
        }).error(function () {
            UserService.setCurUser({});
            $scope.username = $scope.password = null;
            $location.path('/login');

            console.debug("Logout Completed.");
        });
        ;
    };

    Messenger.options = {
        extraClasses: 'messenger-fixed messenger-on-bottom messenger-on-right',
        theme: 'air'
    };

    $scope.getInt = function (ivalue) {
        return parseInt(ivalue);
    };

    $scope.getLength = function (obj) {
        if (!obj) {
            return 0;
        }
        var size = 0, key;
        for (key in obj) {
            if (obj.hasOwnProperty(key)) size++;
        }
        return size;
    };

    // common acl methods
    $scope.hasPermission = function (entity) {
        var curUser = UserService.getCurUser();
        if(!curUser){
            return curUser;
        }

        var hasPermission = false;
        var masks = [];
        for (var i = 1; i < arguments.length; i++) {
            if (arguments[i])
            {
                masks.push(arguments[i]);
            }
        }

        if (entity) {
            angular.forEach(entity.accessEntities, function (acessEntity, index) {
                if (masks.indexOf(acessEntity.permission.mask) != -1) {
                    if ((curUser.userDetails.username == acessEntity.sid.principal) || UserService.hasRole(acessEntity.sid.grantedAuthority)) {
                        hasPermission = true;
                    }
                }
            });
        }

        return hasPermission;
    };

    $scope.listAccess = function (entity, type) {
        var defer = $q.defer();

        entity.accessLoading = true;
        AccessService.list({type: type, uuid: entity.uuid}, function (accessEntities) {
            entity.accessLoading = false;
            entity.accessEntities = accessEntities;
            defer.resolve();
        });

        return defer.promise;
    };

    // Compute data size so as to auto convert to KB/MB/GB/TB)
    $scope.dataSize = function (data) {
        var size;
        if(data/1024/1024/1024/1024 >= 1){
            size = (data/1024/1024/1024/1024).toFixed(2) + ' TB';
        }else if(data/1024/1024/1024 >= 1){
            size = (data/1024/1024/1024).toFixed(2) + ' GB';
        }else if(data/1024/1024 >= 1) {
            size = (data/1024/1024).toFixed(2) + ' MB';
        }else {
            size = (data/1024).toFixed(2) + ' KB';
        }
        return size;
    };



    $scope.project = {
        projects:[],
        selectedProject: null
    };


    ProjectService.list({}, function (projects) {
        angular.forEach(projects, function(project, index){
            $scope.project.projects.push(project.name);
        });
        $scope.project.projects = _.sortBy($scope.project.projects, function (i) { return i.toLowerCase(); });

        var absUrl = $location.absUrl();

        var projectInCookie = $cookieStore.get("project");
        if(absUrl.indexOf("/login")==-1){
            $scope.project.selectedProject=projectInCookie!=null?projectInCookie:null;
        }else{
            $scope.project.selectedProject=$scope.project.selectedProject!=null?$scope.project.selectedProject:projectInCookie!=null?projectInCookie:$scope.project.projects[0];
        }
    });

    $scope.toCreateProj = function () {
        $modal.open({
            templateUrl: 'project.html',
            controller: projCtrl,
            resolve: {
                projects: function () {
                    return null;
                },
                project: function(){
                    return null;
                }
            }
        });
    };


    $scope.$watch('project.selectedProject', function (newValue, oldValue) {
        if(newValue!=oldValue){
            $log.log("project updated in page controller,from:"+oldValue+" To:"+newValue);
            $cookieStore.put("project",$scope.project.selectedProject);
        }

    });

    /*
     *global method for all scope to use
     * */

     //update scope value to view
    $scope.safeApply = function(fn) {
        var phase = this.$root.$$phase;
        if(phase == '$apply' || phase == '$digest') {
            if(fn && (typeof(fn) === 'function')) {
                fn();
            }
        } else {
            this.$apply(fn);
        }
    };



});

var projCtrl = function ($scope, $modalInstance, ProjectService, MessageService, projects, project,SweetAlert) {
    $scope.state = {
        isEdit: false,
        oldProjName: null
    };
    $scope.isEdit = false;
    $scope.proj = {name: '', description: ''};

    if (project)
    {
        $scope.state.isEdit = true;
        $scope.state.oldProjName = project.name;
        $scope.proj = project;
    }

    $scope.createOrUpdate = function () {
        if ($scope.state.isEdit)
        {

            var requestBody = {
                formerProjectName: $scope.state.oldProjName,
                newProjectName: $scope.proj.name,
                newDescription: $scope.proj.description
            };
            ProjectService.update({}, requestBody, function (newProj) {
                SweetAlert.swal('Success!', 'Project update successfully!', 'success');
                $modalInstance.dismiss('cancel');
            },function(e){
                if(e.data&& e.data.exception){
                    var message =e.data.exception;
                    var msg = !!(message) ? message : 'Failed to take action.';
                    SweetAlert.swal('Oops...', msg, 'error');
                }else{
                    SweetAlert.swal('Oops...', "Failed to take action.", 'error');
                }
            });
        }
        else
        {
            ProjectService.save({}, $scope.proj, function (newProj) {
                SweetAlert.swal('Success!', 'New project created successfully!', 'success');
                $modalInstance.dismiss('cancel');
                if(projects) {
                    projects.push(newProj);
                }
            }, function(e){
                if(e.data&& e.data.exception){
                    var message =e.data.exception;
                    var msg = !!(message) ? message : 'Failed to take action.';
                    SweetAlert.swal('Oops...', msg, 'error');
                }else{
                    SweetAlert.swal('Oops...', "Failed to take action.", 'error');
                }
            });
        }
    };

    $scope.cancel = function () {
        $modalInstance.dismiss('cancel');
    };


};
=======
'use strict';

KylinApp.controller('PageCtrl', function ($scope, $q, AccessService,$modal, $location, $rootScope, $routeParams, $http, UserService,ProjectService,SweetAlert,$cookieStore,$log,kylinConfig) {

     kylinConfig.init();
    $scope.header = {show: true};
    $scope.footer = {
        year: new Date().getFullYear(),
        version: Config.version
    };

    $scope.$on('$routeChangeSuccess', function ($event, current) {
        $scope.activeTab = current.tab;
        $scope.header.show = ($location.url() && $location.url().indexOf('/home') == -1);
    });

    $scope.config = Config;
    $scope.routeParams = $routeParams;
    $scope.angular = angular;
    $scope.userService = UserService;
    $scope.activeTab = "";

    // Set up common methods
    $scope.logout = function () {
        $scope.$emit('event:logoutRequest');
        $http.get(Config.service.base + 'j_spring_security_logout').success(function () {
            UserService.setCurUser({});
            $scope.username = $scope.password = null;
            $location.path('/login');

            console.debug("Logout Completed.");
        }).error(function () {
            UserService.setCurUser({});
            $scope.username = $scope.password = null;
            $location.path('/login');

            console.debug("Logout Completed.");
        });
        ;
    };

    Messenger.options = {
        extraClasses: 'messenger-fixed messenger-on-bottom messenger-on-right',
        theme: 'air'
    };

    $scope.getInt = function (ivalue) {
        return parseInt(ivalue);
    };

    $scope.getLength = function (obj) {
        if (!obj) {
            return 0;
        }
        var size = 0, key;
        for (key in obj) {
            if (obj.hasOwnProperty(key)) size++;
        }
        return size;
    };

    // common acl methods
    $scope.hasPermission = function (entity) {
        var curUser = UserService.getCurUser();
        if(!curUser){
            return curUser;
        }

        var hasPermission = false;
        var masks = [];
        for (var i = 1; i < arguments.length; i++) {
            if (arguments[i])
            {
                masks.push(arguments[i]);
            }
        }

        if (entity) {
            angular.forEach(entity.accessEntities, function (acessEntity, index) {
                if (masks.indexOf(acessEntity.permission.mask) != -1) {
                    if ((curUser.userDetails.username == acessEntity.sid.principal) || UserService.hasRole(acessEntity.sid.grantedAuthority)) {
                        hasPermission = true;
                    }
                }
            });
        }

        return hasPermission;
    };

    $scope.listAccess = function (entity, type) {
        var defer = $q.defer();

        entity.accessLoading = true;
        AccessService.list({type: type, uuid: entity.uuid}, function (accessEntities) {
            entity.accessLoading = false;
            entity.accessEntities = accessEntities;
            defer.resolve();
        });

        return defer.promise;
    };

    // Compute data size so as to auto convert to KB/MB/GB/TB)
    $scope.dataSize = function (data) {
        var size;
        if(data/1024/1024/1024/1024 >= 1){
            size = (data/1024/1024/1024/1024).toFixed(2) + ' TB';
        }else if(data/1024/1024/1024 >= 1){
            size = (data/1024/1024/1024).toFixed(2) + ' GB';
        }else if(data/1024/1024 >= 1) {
            size = (data/1024/1024).toFixed(2) + ' MB';
        }else {
            size = (data/1024).toFixed(2) + ' KB';
        }
        return size;
    };



    $scope.project = {
        projects:[],
        selectedProject: null
    };

    $scope.projectVisible = function(project){
        $log.info(project);
        return project!='-- Select All --';
    }

    ProjectService.list({}, function (projects) {
        angular.forEach(projects, function(project, index){
            $scope.project.projects.push(project.name);
        });
        $scope.project.projects.sort();

        var absUrl = $location.absUrl();

        var projectInCookie = $cookieStore.get("project");
        if(absUrl.indexOf("/login")==-1){
            $scope.project.selectedProject=projectInCookie!=null?projectInCookie:null;
        }else{
            $scope.project.selectedProject=$scope.project.selectedProject!=null?$scope.project.selectedProject:projectInCookie!=null?projectInCookie:$scope.project.projects[0];
        }
    });

    $scope.toCreateProj = function () {
        $modal.open({
            templateUrl: 'project.html',
            controller: projCtrl,
            resolve: {
                projects: function () {
                    return null;
                },
                project: function(){
                    return null;
                }
            }
        });
    };


    $scope.$watch('project.selectedProject', function (newValue, oldValue) {
        if(newValue!=oldValue){
            $log.log("project updated in page controller,from:"+oldValue+" To:"+newValue);
            $cookieStore.put("project",$scope.project.selectedProject);
        }

    });

    /*
     *global method for all scope to use
     * */

     //update scope value to view
    $scope.safeApply = function(fn) {
        var phase = this.$root.$$phase;
        if(phase == '$apply' || phase == '$digest') {
            if(fn && (typeof(fn) === 'function')) {
                fn();
            }
        } else {
            this.$apply(fn);
        }
    };



});

var projCtrl = function ($scope, $modalInstance, ProjectService, MessageService, projects, project,SweetAlert) {
    $scope.state = {
        isEdit: false,
        oldProjName: null
    };
    $scope.isEdit = false;
    $scope.proj = {name: '', description: ''};

    if (project)
    {
        $scope.state.isEdit = true;
        $scope.state.oldProjName = project.name;
        $scope.proj = project;
    }

    $scope.createOrUpdate = function () {
        if ($scope.state.isEdit)
        {

            var requestBody = {
                formerProjectName: $scope.state.oldProjName,
                newProjectName: $scope.proj.name,
                newDescription: $scope.proj.description
            };
            ProjectService.update({}, requestBody, function (newProj) {
                SweetAlert.swal('Success!', 'Project update successfully!', 'success');
                $modalInstance.dismiss('cancel');
            },function(e){
                if(e.data&& e.data.exception){
                    var message =e.data.exception;
                    var msg = !!(message) ? message : 'Failed to take action.';
                    SweetAlert.swal('Oops...', msg, 'error');
                }else{
                    SweetAlert.swal('Oops...', "Failed to take action.", 'error');
                }
            });
        }
        else
        {
            ProjectService.save({}, $scope.proj, function (newProj) {
                SweetAlert.swal('Success!', 'New project created successfully!', 'success');
                $modalInstance.dismiss('cancel');
                if(projects) {
                    projects.push(newProj);
                }
            }, function(e){
                if(e.data&& e.data.exception){
                    var message =e.data.exception;
                    var msg = !!(message) ? message : 'Failed to take action.';
                    SweetAlert.swal('Oops...', msg, 'error');
                }else{
                    SweetAlert.swal('Oops...', "Failed to take action.", 'error');
                }
            });
        }
    };

    $scope.cancel = function () {
        $modalInstance.dismiss('cancel');
    };


};

>>>>>>> 2c35d450
<|MERGE_RESOLUTION|>--- conflicted
+++ resolved
@@ -1,4 +1,3 @@
-<<<<<<< HEAD
 'use strict';
 
 KylinApp.controller('PageCtrl', function ($scope, $q, AccessService,$modal, $location, $rootScope, $routeParams, $http, UserService,ProjectService,SweetAlert,$cookieStore,$log, kylinConfig) {
@@ -249,260 +248,4 @@
     };
 
 
-};
-=======
-'use strict';
-
-KylinApp.controller('PageCtrl', function ($scope, $q, AccessService,$modal, $location, $rootScope, $routeParams, $http, UserService,ProjectService,SweetAlert,$cookieStore,$log,kylinConfig) {
-
-     kylinConfig.init();
-    $scope.header = {show: true};
-    $scope.footer = {
-        year: new Date().getFullYear(),
-        version: Config.version
-    };
-
-    $scope.$on('$routeChangeSuccess', function ($event, current) {
-        $scope.activeTab = current.tab;
-        $scope.header.show = ($location.url() && $location.url().indexOf('/home') == -1);
-    });
-
-    $scope.config = Config;
-    $scope.routeParams = $routeParams;
-    $scope.angular = angular;
-    $scope.userService = UserService;
-    $scope.activeTab = "";
-
-    // Set up common methods
-    $scope.logout = function () {
-        $scope.$emit('event:logoutRequest');
-        $http.get(Config.service.base + 'j_spring_security_logout').success(function () {
-            UserService.setCurUser({});
-            $scope.username = $scope.password = null;
-            $location.path('/login');
-
-            console.debug("Logout Completed.");
-        }).error(function () {
-            UserService.setCurUser({});
-            $scope.username = $scope.password = null;
-            $location.path('/login');
-
-            console.debug("Logout Completed.");
-        });
-        ;
-    };
-
-    Messenger.options = {
-        extraClasses: 'messenger-fixed messenger-on-bottom messenger-on-right',
-        theme: 'air'
-    };
-
-    $scope.getInt = function (ivalue) {
-        return parseInt(ivalue);
-    };
-
-    $scope.getLength = function (obj) {
-        if (!obj) {
-            return 0;
-        }
-        var size = 0, key;
-        for (key in obj) {
-            if (obj.hasOwnProperty(key)) size++;
-        }
-        return size;
-    };
-
-    // common acl methods
-    $scope.hasPermission = function (entity) {
-        var curUser = UserService.getCurUser();
-        if(!curUser){
-            return curUser;
-        }
-
-        var hasPermission = false;
-        var masks = [];
-        for (var i = 1; i < arguments.length; i++) {
-            if (arguments[i])
-            {
-                masks.push(arguments[i]);
-            }
-        }
-
-        if (entity) {
-            angular.forEach(entity.accessEntities, function (acessEntity, index) {
-                if (masks.indexOf(acessEntity.permission.mask) != -1) {
-                    if ((curUser.userDetails.username == acessEntity.sid.principal) || UserService.hasRole(acessEntity.sid.grantedAuthority)) {
-                        hasPermission = true;
-                    }
-                }
-            });
-        }
-
-        return hasPermission;
-    };
-
-    $scope.listAccess = function (entity, type) {
-        var defer = $q.defer();
-
-        entity.accessLoading = true;
-        AccessService.list({type: type, uuid: entity.uuid}, function (accessEntities) {
-            entity.accessLoading = false;
-            entity.accessEntities = accessEntities;
-            defer.resolve();
-        });
-
-        return defer.promise;
-    };
-
-    // Compute data size so as to auto convert to KB/MB/GB/TB)
-    $scope.dataSize = function (data) {
-        var size;
-        if(data/1024/1024/1024/1024 >= 1){
-            size = (data/1024/1024/1024/1024).toFixed(2) + ' TB';
-        }else if(data/1024/1024/1024 >= 1){
-            size = (data/1024/1024/1024).toFixed(2) + ' GB';
-        }else if(data/1024/1024 >= 1) {
-            size = (data/1024/1024).toFixed(2) + ' MB';
-        }else {
-            size = (data/1024).toFixed(2) + ' KB';
-        }
-        return size;
-    };
-
-
-
-    $scope.project = {
-        projects:[],
-        selectedProject: null
-    };
-
-    $scope.projectVisible = function(project){
-        $log.info(project);
-        return project!='-- Select All --';
-    }
-
-    ProjectService.list({}, function (projects) {
-        angular.forEach(projects, function(project, index){
-            $scope.project.projects.push(project.name);
-        });
-        $scope.project.projects.sort();
-
-        var absUrl = $location.absUrl();
-
-        var projectInCookie = $cookieStore.get("project");
-        if(absUrl.indexOf("/login")==-1){
-            $scope.project.selectedProject=projectInCookie!=null?projectInCookie:null;
-        }else{
-            $scope.project.selectedProject=$scope.project.selectedProject!=null?$scope.project.selectedProject:projectInCookie!=null?projectInCookie:$scope.project.projects[0];
-        }
-    });
-
-    $scope.toCreateProj = function () {
-        $modal.open({
-            templateUrl: 'project.html',
-            controller: projCtrl,
-            resolve: {
-                projects: function () {
-                    return null;
-                },
-                project: function(){
-                    return null;
-                }
-            }
-        });
-    };
-
-
-    $scope.$watch('project.selectedProject', function (newValue, oldValue) {
-        if(newValue!=oldValue){
-            $log.log("project updated in page controller,from:"+oldValue+" To:"+newValue);
-            $cookieStore.put("project",$scope.project.selectedProject);
-        }
-
-    });
-
-    /*
-     *global method for all scope to use
-     * */
-
-     //update scope value to view
-    $scope.safeApply = function(fn) {
-        var phase = this.$root.$$phase;
-        if(phase == '$apply' || phase == '$digest') {
-            if(fn && (typeof(fn) === 'function')) {
-                fn();
-            }
-        } else {
-            this.$apply(fn);
-        }
-    };
-
-
-
-});
-
-var projCtrl = function ($scope, $modalInstance, ProjectService, MessageService, projects, project,SweetAlert) {
-    $scope.state = {
-        isEdit: false,
-        oldProjName: null
-    };
-    $scope.isEdit = false;
-    $scope.proj = {name: '', description: ''};
-
-    if (project)
-    {
-        $scope.state.isEdit = true;
-        $scope.state.oldProjName = project.name;
-        $scope.proj = project;
-    }
-
-    $scope.createOrUpdate = function () {
-        if ($scope.state.isEdit)
-        {
-
-            var requestBody = {
-                formerProjectName: $scope.state.oldProjName,
-                newProjectName: $scope.proj.name,
-                newDescription: $scope.proj.description
-            };
-            ProjectService.update({}, requestBody, function (newProj) {
-                SweetAlert.swal('Success!', 'Project update successfully!', 'success');
-                $modalInstance.dismiss('cancel');
-            },function(e){
-                if(e.data&& e.data.exception){
-                    var message =e.data.exception;
-                    var msg = !!(message) ? message : 'Failed to take action.';
-                    SweetAlert.swal('Oops...', msg, 'error');
-                }else{
-                    SweetAlert.swal('Oops...', "Failed to take action.", 'error');
-                }
-            });
-        }
-        else
-        {
-            ProjectService.save({}, $scope.proj, function (newProj) {
-                SweetAlert.swal('Success!', 'New project created successfully!', 'success');
-                $modalInstance.dismiss('cancel');
-                if(projects) {
-                    projects.push(newProj);
-                }
-            }, function(e){
-                if(e.data&& e.data.exception){
-                    var message =e.data.exception;
-                    var msg = !!(message) ? message : 'Failed to take action.';
-                    SweetAlert.swal('Oops...', msg, 'error');
-                }else{
-                    SweetAlert.swal('Oops...', "Failed to take action.", 'error');
-                }
-            });
-        }
-    };
-
-    $scope.cancel = function () {
-        $modalInstance.dismiss('cancel');
-    };
-
-
-};
-
->>>>>>> 2c35d450
+};